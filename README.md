--- conflicted
+++ resolved
@@ -134,7 +134,6 @@
 ```java
 void testContainers() {
     Container.ofGlobal(); // will return the root container if the container tree
-<<<<<<< HEAD
     
     Container.ofGlobal("my-container"); // will return a sub-container called `my-container`, 
     // that is a child of the root container
@@ -144,11 +143,6 @@
     
     Container.ofContext("other-container"); // will return a unique sub-container of `Container.ofContext()`, 
     // which is called `other-container`
-=======
-    Container.ofGlobal("my-container"); // will return a sub-container called `my-container`, that is a child of the root container
-    Container.ofContext(); // will return a unique container for the call context, that is called `container-%container_id_increment%`
-    Container.ofContext("other-container"); // will return a unique sub-container of `Container.ofContext()`, which is called `other-container`
->>>>>>> 506c361c
 }
 ```
 
@@ -192,15 +186,10 @@
 import java.awt.*;
 
 @Service(
-<<<<<<< HEAD
     // use the `CarFactory` class to create new instances for the `Car` type
     factory = CarFactory.class,
     // use `TRANSIENT` scope, to create a new car instance, each time a car is requested
     scope = ServiceScope.TRANSIENT 
-=======
-    factory = CarFactory.class, // use the `CarFactory` class to create new instances for the `Car` type
-    scope = ServiceScope.TRANSIENT // use `TRANSIENT` scope, to create a new car instance, each time a car is requested
->>>>>>> 506c361c
 )
 interface Car {
     void drive();
@@ -215,12 +204,8 @@
 class CarFactory implements Factory<Car, CarType> {
     @Override
     public @NotNull Car create(
-<<<<<<< HEAD
         @NotNull Service descriptor, @NotNull Class<? extends Car> type, 
         @NotNull Class<?> context, @Nullable CarType carType
-=======
-        @NotNull Service descriptor, @NotNull Class<? extends Car> type, @NotNull Class<?> context, @Nullable CarType carType
->>>>>>> 506c361c
     ) {
         return switch (carType) {
             case MERCEDES -> new MercedesCar();
@@ -319,19 +304,12 @@
 }
 
 void initUserService() {
-<<<<<<< HEAD
     Container.implement(UserService.class, MongoUserService.class);
     Container.implement(UserService.class, MySQLUSerService.class);
     // both should work fine
     
     Container.implement(UserService.class, PostgresUserService.class); 
     // will throw an `InvalidServiceAccessException`
-=======
-    Container.implement(UserService.class, MongoUserService.class); // should work fine
-    Container.implement(UserService.class, MySQLUSerService.class); // should work fine
-    
-    Container.implement(UserService.class, PostgresUserService.class); // will throw an `InvalidServiceAccessException`
->>>>>>> 506c361c
 }
 ```
 
@@ -517,16 +495,11 @@
     
     myContainer.reset(); // you may manually reset the entire container
     
-<<<<<<< HEAD
     // both of these cases would normally open up bugs here, if you don't call
     // explicitly a clean-up method
-    // 
+    
     // luckily, the dependency injector will call the termination method for your registered 
     // dependencies, as specified
-=======
-    // both of these cases would normally open up bugs here, if you don't call explicitly a clean-up method
-    // luckily, the dependency injector will call the termination method for your registered dependencies, as specified
->>>>>>> 506c361c
 }
 ```
 
@@ -544,12 +517,8 @@
     private final int quality;
     private final boolean resize;
     
-<<<<<<< HEAD
     // by default, the dependency injector will use this method to 
     // instantiate the `ImageProcessor` class
-=======
-    // by default, the dependency injector will use this method to instantiate the `ImageProcessor` class
->>>>>>> 506c361c
     @ConstructWith
     public ImageProcessor(ImageOptions options) {
         quality = options.getQuality();
